--- conflicted
+++ resolved
@@ -231,22 +231,14 @@
                 hidden = self.model.init_hidden(batchsize=data.size(-1))
                 self.optimizer.zero_grad()
 
-<<<<<<< HEAD
                 output, hidden, rnn_hs, dropped_rnn_hs = self.model(data, hidden, lang, return_h=True)
                 if isinstance(self.criterion, SplitCrossEntropyLoss) and isinstance(self.model, RNN):
                     loss = self.criterion(self.model.decoder.weight, self.model.decoder.bias, output, targets)
                 else:
                     loss = self.criterion(output, targets)
-=======
-            if isinstance(prior, Prior) and not isinstance(prior, VIPrior):
-                penalty = importance * prior.penalty(model)
-                loss += penalty
-            else:
-                penalty = 'N/A'
->>>>>>> 747e1c7a
-
-                if isinstance(prior, Prior):
-                    penalty = importance * prior.penalty(self.model)
+
+                if isinstance(prior, Prior) and not isinstance(prior, VIPrior):
+                    penalty = importance * prior.penalty(model)
                     loss += penalty
                 else:
                     penalty = 'N/A'
@@ -270,10 +262,5 @@
 
                 i_batch += 1
 
-<<<<<<< HEAD
                 pbar.set_description(
-                    'Loss {:5.2f} | bpc {:9.3f} | penalty {} |'.format(loss, loss / math.log(2), penalty.item()))
-=======
-            pbar.set_description(
-                'Loss {:5.2f} | bpc {:9.3f} | penalty {} |'.format(loss, loss / math.log(2), penalty.item() if isinstance(penalty, torch.Tensor) else penalty ))
->>>>>>> 747e1c7a
+                    'Loss {:5.2f} | bpc {:9.3f} | penalty {} |'.format(loss, loss / math.log(2), penalty.item() if isinstance(penalty, torch.Tensor) else penalty ))