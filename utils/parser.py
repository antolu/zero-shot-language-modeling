--- conflicted
+++ resolved
@@ -22,11 +22,7 @@
     parser.add_argument('--test', action='store_true', help='Test the model')
     parser.add_argument('--refine', action='store_true', help='Refine the model using laplacian approximation')
 
-<<<<<<< HEAD
-    parser.add_argument('--prior', choices=['ninf', 'laplace', 'vi', 'hmc', 'none'], default='ninf',
-=======
-    parser.add_argument('--prior', choices=['ninf', 'laplace', 'vi', 'hmc', 'isotropic'], default='ninf',
->>>>>>> 150cd03c
+    parser.add_argument('--prior', choices=['ninf', 'laplace', 'vi', 'hmc', 'none', 'isotropic'], default='ninf',
                         help='Which technique to use for inference of the universal prior')
     parser.add_argument('--lang-sampling-probs', dest='lang_sampling_probs', type=float, default=1.0,
                         help='Take the probability of sampling each language to the power of this value. A value smaller'
