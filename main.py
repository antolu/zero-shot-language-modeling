--- conflicted
+++ resolved
@@ -358,15 +358,12 @@
         importance = 1e-5
     elif args.prior == 'hmc':
         raise NotImplementedError
-<<<<<<< HEAD
     elif args.prior == 'none':
         log.info('Using no prior to provide penalty term during transfer learning')
         parameters['prior'] = 'none'
-=======
     elif args.prior == 'isotropic':
         parameters['prior'] = IsotropicGaussianPrior(model)
         importance = 1e5
->>>>>>> 150cd03c
     else:
         raise ValueError(f'Passed prior {args.prior} is not an implemented inference technique.')
 
